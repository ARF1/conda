<<<<<<< HEAD
  * automatically append http://conda.binstar.org/ to channels 
    whenever there is not an http already in the channel (this does not
    apply to the special channel names "defaults" and "system"  
  * re-work the setuptools dependency and entry_point logic so that 
    non console_script entry_points for packages with a dependency on 
=======

  * recipes made with the skeleton pypi command will use setuptools instead of
    distribute
  * re-work the setuptools dependency and entry_point logic so that
    non console_script entry_points for packages with a dependency on
>>>>>>> f1d88247
    setuptools will get correct build script with conda skeleton pypi
  * add -m, --mkdir option to conda install


2014-01-06   2.2.8:
-------------------
  * add check for chrpath (on Linux) before build is started, see issue #469
  * conda build: fixed ELF headers not being recognized on Python 3
  * fixed issues: #467, #476


2014-01-02   2.2.7:
-------------------
  * fixed bug in conda build related to lchmod not being available on all
    platforms


2013-12-31   2.2.6:
-------------------
  * fix test section for automatic recipe creation from pypi
    using --build-recipe
  * minor Py3k fixes for conda build on Linux
  * copy symlinks as symlinks, issue #437
  * fix explicit install (e.g. from output of `conda list -e`) in root env
  * add pyyaml to the list of packages which can not be removed from root
    environment
  * fixed minor issues: #365, #453


2013-12-17   2.2.5:
-------------------
  * conda build: move broken packages to conda-bld/broken
  * conda config: automatically add the 'defaults' channel
  * conda build: improve error handling for invalid recipe directory
  * add ability to set build string, issue #425
  * fix LD_RUN_PATH not being set on Linux under Python 3,
    see issue #427, thanks peter1000


2013-12-10   2.2.4:
-------------------
  * add support for execution with the -m switch (issue #398), i.e. you
    can execute conda also as: python -m conda
  * add a deactivate script for windows
  * conda build adds .pth-file when it encounters an egg (TODO)
  * add ability to preserve egg directory when building using
        build/preserve_egg_dir: True
  * allow track_features in ~/.condarc
  * Allow arbitrary source, issue #405
  * fixed minor issues: #393, #402, #409, #413


2013-12-03   2.2.3:
-------------------
  * add "foreign mode", i.e. disallow install of certain packages when
    using a "foreign" Python, such as the system Python
  * remove activate/deactivate from source tarball created by sdist.sh,
    in order to not overwrite activate script from virtualenvwrapper


2013-11-27   2.2.2:
-------------------
  * remove ARCH environment variable for being able to change architecture
  * add PKG_NAME, PKG_VERSION to environment when running build.sh,
    .<name>-post-link.sh and .<name>-pre-unlink.sh


2013-11-15   2.2.1:
-------------------
  * minor fixes related to make conda pip installable
  * generated conda meta-data missing 'files' key, fixed issue #357


2013-11-14   2.2.0:
-------------------
  * add conda init command, to allow installing conda via pip
  * fix prefix being replaced by placeholder after conda build on Unix
  * add 'use_pip' to condarc configuration file
  * fixed activate on Windows to set CONDA_DEFAULT_ENV
  * allow setting "always_yes: True" in condarc file, which implies always
    using the --yes option whenever asked to proceed


2013-11-07   2.1.0:
-------------------
  * fix rm_egg_dirs so that the .egg_info file can be a zip file
  * improve integration with pip
      * conda list now shows pip installed packages
      * conda install will try to install via "pip install" if no
        conda package is available (unless --no-pip is provided)
      * conda build has a new --build-recipe option which
        will create a recipe (stored in <root>/conda-recipes) from pypi
        then build a conda package (and install it)
      * pip list and pip install only happen if pip is installed
  * enhance the locking mechanism so that conda can call itself in the same
    process.


2013-11-04   2.0.4:
-------------------
  * ensure lowercase name when generating package info, fixed issue #329
  * on Windows, handle the .nonadmin files


2013-10-28   2.0.3:
-------------------
  * update bundle format
  * fix bug when displaying packages to be downloaded (thanks Crystal)


2013-10-27   2.0.2:
-------------------
  * add --index-cache option to clean command, see issue #321
  * use RPATH (instead of RUNPATH) when building packages on Linux


2013-10-23   2.0.1:
-------------------
  * add --no-prompt option to conda skeleton pypi
  * add create_default_packages to condarc (and --no-default-packages option
    to create command)


2013-10-01   2.0.0:
-------------------
  * added user/root mode and ability to soft-link across filesystems
  * added create --clone option for copying local environments
  * fixed behavior when installing into an environment which does not
    exist yet, i.e. an error occurs
  * fixed install --no-deps option
  * added --export option to list command
  * allow building of packages in "user mode"
  * regular environment locations now used for build and test
  * add ability to disallow specification names
  * add ability to read help messages from a file when install location is RO
  * restore backwards compatibility of share/clone for conda-api
  * add new conda bundle command and format
  * pass ARCH environment variable to build scripts
  * added progress bar to source download for conda build, issue #230
  * added ability to use url instead of local file to conda install --file
    and conda create --file options


2013-09-06   1.9.1:
-------------------
  * fix bug in new caching of repodata index


2013-09-05   1.9.0:
-------------------
  * add caching of repodata index
  * add activate command on Windows
  * add conda package --which option, closes issue 163
  * add ability to install file which contains multiple packages, issue 256
  * move conda share functionality to conda package --share
  * update documentation
  * improve error messages when external dependencies are unavailable
  * add implementation for issue 194: post-link or pre-unlink may append
    to a special file ${PREFIX}/.messages.txt for messages, which is display
    to the user's console after conda completes all actions
  * add conda search --outdated option, which lists only installed packages
    for which newer versions are available
  * fixed numerous Py3k issues, in particular with the build command


2013-08-16   1.8.2:
-------------------
  * add conda build --check option
  * add conda clean --lock option
  * fixed error in recipe causing conda traceback, issue 158
  * fixes conda build error in Python 3, issue 238
  * improve error message when test command fails, as well as issue 229
  * disable Python (and other packages which are used by conda itself)
    to be updated in root environment on Windows
  * simplified locking, in particular locking should never crash conda
    when files cannot be created due to permission problems


2013-08-07   1.8.1:
-------------------
  * fixed conda update for no arguments, issue 237
  * fix setting prefix before calling should_do_win_subprocess()
    part of issue 235
  * add basic subversion support when building
  * add --output option to conda build


2013-07-31   1.8.0:
-------------------
  * add Python 3 support (thanks almarklein)
  * add Mercurial support when building from source (thanks delicb)
  * allow Python (and other packages which are used by conda itself)
    to be updated in root environment on Windows
  * add conda config command
  * add conda clean command
  * removed the conda pip command
  * improve locking to be finer grained
  * made activate/deactivate work with zsh (thanks to mika-fischer)
  * allow conda build to take tarballs containing a recipe as arguments
  * add PKG_CONFIG_PATH to build environment variables
  * fix entry point scripts pointing to wrong python when building Python 3
    packages
  * allow source/sha1 in meta.yaml, issue 196
  * more informative message when there are unsatisfiable package
    specifications
  * ability to set the proxy urls in condarc
  * conda build asks to upload to binstar. This can also be configured by
    changing binstar_upload in condarc.
  * basic tab completion if the argcomplete package is installed and eval
    "$(register-python-argcomplete conda)" is added to the bash profile.


2013-07-02   1.7.2:
-------------------
  * fixed conda update when packages include a post-link step which was
    caused by subprocess being lazily imported, fixed by 0d0b860
  * improve error message when 'chrpath' or 'patch' is not installed and
    needed by build framework
  * fixed sharing/cloning being broken (issue 179)
  * add the string LOCKERROR to the conda lock error message


2013-06-21   1.7.1:
-------------------
  * fix "executable" not being found on Windows when ending with .bat when
    launching application
  * give a better error message from when a repository does not exist


2013-06-20   1.7.0:
-------------------
  * allow ${PREFIX} in app_entry
  * add binstar upload information after conda build finishes


2013-06-20   1.7.0a2:
---------------------
  * add global conda lock file for only allowing one instance of conda
    to run at the same time
  * add conda skeleton command to create recipes from PyPI
  * add ability to run post-link and pre-unlink script


2013-06-13   1.7.0a1:
---------------------
  * add ability to build conda packages from "recipes", using the conda build
    command, for some examples, see:
    https://github.com/ContinuumIO/conda-recipes
  * fixed bug in conda install --force
  * conda update command no longer uses anaconda as default package name
  * add proxy support
  * added application API to conda.api module
  * add -c/--channel and --override-channels flags (issue 121).
  * add default and system meta-channels, for use in .condarc and with -c
    (issue 122).
  * fixed ability to install ipython=0.13.0 (issue 130)


2013-06-05   1.6.0:
-------------------
  * update package command to reflect changes in repodata
  * fixed refactoring bugs in share/clone
  * warn when anaconda processes are running on install in Windows (should
    fix most permissions errors on Windows)


2013-05-31   1.6.0rc2:
----------------------
  * conda with no arguments now prints help text (issue 111)
  * don't allow removing conda from root environment
  * conda update python does no longer update to Python 3, also ensure that
    conda itself is always installed into the root environment (issue 110)


2013-05-30   1.6.0rc1:
----------------------
  * major internal refactoring
  * use new "depends" key in repodata
  * uses pycosat to solve constraints more efficiently
  * add hard-linking on Windows
  * fixed linking across filesystems (issue 103)
  * add conda remove --features option
  * added more tests, in particular for new dependency resolver
  * add internal DSL to perform install actions
  * add package size to download preview
  * add conda install --force and --no-deps options
  * fixed conda help command
  * add conda remove --all option for removing entire environment
  * fixed source activate on systems where sourcing a gives "bash" as $0
  * add information about installed versions to conda search command
  * removed known "locations"
  * add output about installed packages when update and install do nothing
  * changed default when prompted for y/n in CLI to yes


2013-04-29   1.5.2:
-------------------
  * fixed issue 59: bad error message when pkgs dir is not writable


2013-04-19   1.5.1:
-------------------
  * fixed issue 71 and (73 duplicate): not being able to install packages
    starting with conda (such as 'conda-api')
  * fixed issue 69 (not being able to update Python / NumPy)
  * fixed issue 76 (cannot install mkl on OSX)


2013-03-22   1.5.0:
-------------------
  * add conda share and clone commands
  * add (hidden) --output-json option to clone, share and info commands
    to support the conda-api package
  * add repo sub-directory type 'linux-armv6l'


2013-03-12   1.4.6:
-------------------
  * fixed channel selection (issue #56)


2013-03-11   1.4.5:
-------------------
  * fix issue #53 with install for meta packages
  * add -q/--quiet option to update command


2013-03-09   1.4.4:
-------------------
  * use numpy 1.7 as default on all platfroms


2013-03-09   1.4.3:
-------------------
  * fixed bug in conda.builder.share.clone_bundle()


2013-03-08   1.4.2:
-------------------
  * feature selection fix for update
  * Windows: don't allow linking or unlinking python from the root
             environment because the file lock, see issue #42


2013-03-07   1.4.1:
-------------------
  * fix some feature selection bugs
  * never exit in activate and deactivate
  * improve help and error messages


2013-03-05   1.4.0:
-------------------
  * fixed conda pip NAME==VERSION
  * added conda info --license option
  * add source activate and deactivate commands
  * rename the old activate and deactivate to link and unlink
  * add ability for environments to track "features"
  * add ability to distinguish conda build packages from Anaconda
    packages by adding a "file_hash" meta-data field in info/index.json
  * add conda.builder.share module


2013-02-05   1.3.5:
-------------------
  * fixed detecting untracked files on Windows
  * removed backwards compatibility to conda 1.0 version


2013-01-28   1.3.4:
-------------------
  * fixed conda installing itself into environments (issue #10)
  * fixed non-existing channels being silently ignored (issue #12)
  * fixed trailing slash in ~/.condarc file cause crash (issue #13)
  * fixed conda list not working when ~/.condarc is missing (issue #14)
  * fixed conda install not working for Python 2.6 environment (issue #17)
  * added simple first cut implementation of remove command (issue #11)
  * pip, build commands: only package up new untracked files
  * allow a system-wide <sys.prefix>/.condarc (~/.condarc takes precedence)
  * only add pro channel is no condarc file exists (and license is valid)


2013-01-23   1.3.3:
-------------------
  * fix conda create not filtering channels correctly
  * remove (hidden) --test and --testgui options


2013-01-23   1.3.2:
-------------------
  * fix deactivation of packages with same build number
    note that conda upgrade did not suffer from this problem, as was using
    separate logic


2013-01-22   1.3.1:
-------------------
  * fix bug in conda update not installing new dependencies


2013-01-22   1.3.0:
-------------------
  * added conda package command
  * added conda index command
  * added -c, --canonical option to list and search commands
  * fixed conda --version on Windows
  * add this changelog


2012-11-21   1.2.1:
-------------------
  * remove ambiguity from conda update command


2012-11-20   1.2.0:
-------------------
  * "conda upgrade" now updates from AnacondaCE to Anaconda (removed
    upgrade2pro
  * add versioneer


2012-11-13   1.1.0:
-------------------
  * Many new features implemented by Bryan


2012-09-06   1.0.0:
-------------------
  * initial release<|MERGE_RESOLUTION|>--- conflicted
+++ resolved
@@ -1,16 +1,10 @@
-<<<<<<< HEAD
   * automatically append http://conda.binstar.org/ to channels 
     whenever there is not an http already in the channel (this does not
     apply to the special channel names "defaults" and "system"  
-  * re-work the setuptools dependency and entry_point logic so that 
-    non console_script entry_points for packages with a dependency on 
-=======
-
   * recipes made with the skeleton pypi command will use setuptools instead of
     distribute
   * re-work the setuptools dependency and entry_point logic so that
     non console_script entry_points for packages with a dependency on
->>>>>>> f1d88247
     setuptools will get correct build script with conda skeleton pypi
   * add -m, --mkdir option to conda install
 
