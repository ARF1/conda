from logging import getLogger

<<<<<<< HEAD
=======
from conda import config
from conda import install
from conda.exceptions import InvaidInstruction
>>>>>>> 19103989
from conda.fetch import fetch_pkg
from conda import install
from conda import config

log = getLogger(__name__)

# op codes
FETCH = 'FETCH'
EXTRACT = 'EXTRACT'
UNLINK = 'UNLINK'
LINK = 'LINK'
RM_EXTRACTED = 'RM_EXTRACTED'
RM_FETCHED = 'RM_FETCHED'
PREFIX = 'PREFIX'
PRINT = 'PRINT'
PROGRESS = 'PROGRESS'
SYMLINK_CONDA = 'SYMLINK_CONDA'


progress_cmds = set([EXTRACT, RM_EXTRACTED, LINK, UNLINK])
action_codes = (FETCH, EXTRACT, UNLINK, LINK, SYMLINK_CONDA, RM_EXTRACTED,
                RM_FETCHED)


def PREFIX_CMD(state, arg):
    state['prefix'] = arg


def PRINT_CMD(state, arg):
    getLogger('print').info(arg)


def fetch(index, dist):
    assert index is not None
    fn = dist + '.tar.bz2'
    fetch_pkg(index[fn])

<<<<<<< HEAD
def FETCH_CMD(state, dist):
    fetch(state['index'], dist)

def PROGRESS_CMD(state, maxval):
=======

def FETCH_CMD(state, arg):
    fetch(state['index'], arg)


def PROGRESS_CMD(state, arg):
>>>>>>> 19103989
    state['i'] = 0
    state['maxval'] = maxval
    getLogger('progress.start').info(maxval)

<<<<<<< HEAD
def EXTRACT_CMD(state, dist):
    install.extract(config.pkgs_dirs[0], dist)

def RM_EXTRACTED_CMD(state, dist):
    install.rm_extracted(config.pkgs_dirs[0], dist)

def RM_FETCHED_CMD(state, dist):
    install.rm_fetched(config.pkgs_dirs[0], dist)
=======

def EXTRACT_CMD(state, arg):
    install.extract(config.pkgs_dirs[0], arg)


def RM_EXTRACTED_CMD(state, arg):
    install.rm_extracted(config.pkgs_dirs[0], arg)


def RM_FETCHED_CMD(state, arg):
    install.rm_fetched(config.pkgs_dirs[0], arg)
>>>>>>> 19103989


def split_linkarg(args):
    "Return tuple(dist, pkgs_dir, linktype)"
<<<<<<< HEAD
    if not isinstance(args, (list, tuple)):
        args = (args,)
    return _split_linkarg(*args)

def _split_linkarg(dist, pkgs_dir=config.pkgs_dirs[0], linktype=install.LINK_HARD):
    return dist, pkgs_dir, linktype

def LINK_CMD(state, dist, pkgs_dir=config.pkgs_dirs[0], lt=install.LINK_HARD):
    prefix = state['prefix']
    index = state['index']
    install.link(pkgs_dir, prefix, dist, lt, index=index)

def UNLINK_CMD(state, dist):
    install.unlink(state['prefix'], dist)

def SYMLINK_CONDA_CMD(state, root_dir):
    install.symlink_conda(state['prefix'], root_dir)
=======
    pat = re.compile(r'\s*(\S+)(?:\s+(.+?)\s+(\d+))?\s*$')
    m = pat.match(arg)
    dist, pkgs_dir, linktype = m.groups()
    if pkgs_dir is None:
        pkgs_dir = config.pkgs_dirs[0]
    if linktype is None:
        linktype = install.LINK_HARD
    return dist, pkgs_dir, int(linktype)


def link(prefix, arg, index=None):
    dist, pkgs_dir, lt = split_linkarg(arg)
    install.link(pkgs_dir, prefix, dist, lt, index=index)


def LINK_CMD(state, arg):
    link(state['prefix'], arg, index=state['index'])


def UNLINK_CMD(state, arg):
    install.unlink(state['prefix'], arg)


def SYMLINK_CONDA_CMD(state, arg):
    install.symlink_conda(state['prefix'], arg)
>>>>>>> 19103989

# Map instruction to command (a python function)
commands = {
    PREFIX: PREFIX_CMD,
    PRINT: PRINT_CMD,
    FETCH: FETCH_CMD,
    PROGRESS: PROGRESS_CMD,
    EXTRACT: EXTRACT_CMD,
    RM_EXTRACTED: RM_EXTRACTED_CMD,
    RM_FETCHED: RM_FETCHED_CMD,
    LINK: LINK_CMD,
    UNLINK: UNLINK_CMD,
    SYMLINK_CONDA: SYMLINK_CONDA_CMD,
}


def execute_instructions(plan, index=None, verbose=False):
    if verbose:
        from conda.console import setup_verbose_handlers
        setup_verbose_handlers()

    state = {'i': None, 'prefix': config.root_dir, 'index': index}

    for instruction, args in plan:

        log.debug(' %s%r' % (instruction, args))

        if state['i'] is not None and instruction in progress_cmds:
            state['i'] += 1
            getLogger('progress.update').info((args[0], state['i']))

        cmd = commands.get(instruction)

        if cmd is None:
            raise InvaidInstruction(instruction)

        cmd(state, *args)

        if (state['i'] is not None and cmd in progress_cmds
                and state['maxval'] == state['i']):
            state['i'] = None
            getLogger('progress.stop').info(None)

    install.messages(state['prefix'])<|MERGE_RESOLUTION|>--- conflicted
+++ resolved
@@ -1,14 +1,9 @@
 from logging import getLogger
 
-<<<<<<< HEAD
-=======
 from conda import config
 from conda import install
 from conda.exceptions import InvaidInstruction
->>>>>>> 19103989
 from conda.fetch import fetch_pkg
-from conda import install
-from conda import config
 
 log = getLogger(__name__)
 
@@ -43,94 +38,53 @@
     fn = dist + '.tar.bz2'
     fetch_pkg(index[fn])
 
-<<<<<<< HEAD
+
 def FETCH_CMD(state, dist):
     fetch(state['index'], dist)
 
+
 def PROGRESS_CMD(state, maxval):
-=======
-
-def FETCH_CMD(state, arg):
-    fetch(state['index'], arg)
-
-
-def PROGRESS_CMD(state, arg):
->>>>>>> 19103989
     state['i'] = 0
     state['maxval'] = maxval
     getLogger('progress.start').info(maxval)
 
-<<<<<<< HEAD
+
 def EXTRACT_CMD(state, dist):
     install.extract(config.pkgs_dirs[0], dist)
+
 
 def RM_EXTRACTED_CMD(state, dist):
     install.rm_extracted(config.pkgs_dirs[0], dist)
 
+
 def RM_FETCHED_CMD(state, dist):
     install.rm_fetched(config.pkgs_dirs[0], dist)
-=======
-
-def EXTRACT_CMD(state, arg):
-    install.extract(config.pkgs_dirs[0], arg)
-
-
-def RM_EXTRACTED_CMD(state, arg):
-    install.rm_extracted(config.pkgs_dirs[0], arg)
-
-
-def RM_FETCHED_CMD(state, arg):
-    install.rm_fetched(config.pkgs_dirs[0], arg)
->>>>>>> 19103989
 
 
 def split_linkarg(args):
     "Return tuple(dist, pkgs_dir, linktype)"
-<<<<<<< HEAD
     if not isinstance(args, (list, tuple)):
         args = (args,)
     return _split_linkarg(*args)
 
+
 def _split_linkarg(dist, pkgs_dir=config.pkgs_dirs[0], linktype=install.LINK_HARD):
     return dist, pkgs_dir, linktype
+
 
 def LINK_CMD(state, dist, pkgs_dir=config.pkgs_dirs[0], lt=install.LINK_HARD):
     prefix = state['prefix']
     index = state['index']
     install.link(pkgs_dir, prefix, dist, lt, index=index)
 
+
 def UNLINK_CMD(state, dist):
     install.unlink(state['prefix'], dist)
 
+
 def SYMLINK_CONDA_CMD(state, root_dir):
     install.symlink_conda(state['prefix'], root_dir)
-=======
-    pat = re.compile(r'\s*(\S+)(?:\s+(.+?)\s+(\d+))?\s*$')
-    m = pat.match(arg)
-    dist, pkgs_dir, linktype = m.groups()
-    if pkgs_dir is None:
-        pkgs_dir = config.pkgs_dirs[0]
-    if linktype is None:
-        linktype = install.LINK_HARD
-    return dist, pkgs_dir, int(linktype)
 
-
-def link(prefix, arg, index=None):
-    dist, pkgs_dir, lt = split_linkarg(arg)
-    install.link(pkgs_dir, prefix, dist, lt, index=index)
-
-
-def LINK_CMD(state, arg):
-    link(state['prefix'], arg, index=state['index'])
-
-
-def UNLINK_CMD(state, arg):
-    install.unlink(state['prefix'], arg)
-
-
-def SYMLINK_CONDA_CMD(state, arg):
-    install.symlink_conda(state['prefix'], arg)
->>>>>>> 19103989
 
 # Map instruction to command (a python function)
 commands = {
