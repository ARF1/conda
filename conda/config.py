# (c) 2012-2014 Continuum Analytics, Inc. / http://continuum.io
# All Rights Reserved
#
# conda is distributed under the terms of the BSD 3-clause license.
# Consult LICENSE.txt or http://opensource.org/licenses/BSD-3-Clause.

from __future__ import print_function, division, absolute_import

import os
import sys
import logging
from platform import machine
from os.path import abspath, expanduser, isfile, isdir, join

from conda.compat import urlparse
from conda.utils import try_write


log = logging.getLogger(__name__)


default_python = '%d.%d' % sys.version_info[:2]

# ----- operating system and architecture -----

_sys_map = {'linux2': 'linux', 'linux': 'linux',
            'darwin': 'osx', 'win32': 'win'}
platform = _sys_map.get(sys.platform, 'unknown')
bits = 8 * tuple.__itemsize__

if platform == 'linux' and machine() == 'armv6l':
    subdir = 'linux-armv6l'
    arch_name = 'armv6l'
else:
    subdir = '%s-%d' % (platform, bits)
    arch_name = {64: 'x86_64', 32: 'x86'}[bits]

# ----- rc file -----

# This is used by conda config to check which keys are allowed in the config
# file. Be sure to update it when new keys are added.

#################################################################
# Also update the example condarc file when you add a key here! #
#################################################################

rc_list_keys = [
    'channels',
    'disallow',
    'create_default_packages',
    'track_features',
    'envs_dirs'
    ]

DEFAULT_CHANNEL_ALIAS = 'https://conda.binstar.org/'

rc_bool_keys = [
    'always_yes',
    'allow_softlinks',
    'changeps1',
    'use_pip',
    'binstar_upload',
    'binstar_personal',
    'show_channel_urls',
    'allow_other_channels',
    'ssl_verify',
    ]

# Not supported by conda config yet
rc_other = [
    'proxy_servers',
    'root_dir',
    'channel_alias',
    ]

user_rc_path = abspath(expanduser('~/.condarc'))
sys_rc_path = join(sys.prefix, '.condarc')
def get_rc_path():
    path = os.getenv('CONDARC')
    if path == ' ':
        return None
    if path:
        return path
    for path in user_rc_path, sys_rc_path:
        if isfile(path):
            return path
    return None

rc_path = get_rc_path()

def load_condarc(path):
    if not path:
        return {}
    try:
        import yaml
    except ImportError:
        sys.exit('Error: could not import yaml (required to read .condarc '
                 'config file: %s)' % path)

    return yaml.load(open(path)) or {}

rc = load_condarc(rc_path)

# ----- local directories -----

# root_dir should only be used for testing, which is why don't mention it in
# the documentation, to avoid confusion (it can really mess up a lot of
# things)
root_dir = abspath(expanduser(os.getenv('CONDA_ROOT',
                                        rc.get('root_dir', sys.prefix))))
root_writable = try_write(root_dir)
root_env_name = 'root'

def _default_envs_dirs():
    lst = [join(root_dir, 'envs')]
    if not root_writable:
        lst.insert(0, '~/envs')
    return lst

def _pathsep_env(name):
    x = os.getenv(name)
    if x is None:
        return []
    res = []
    for path in x.split(os.pathsep):
        if path == 'DEFAULTS':
            for p in rc.get('envs_dirs') or _default_envs_dirs():
                res.append(p)
        else:
            res.append(path)
    return res

envs_dirs = [abspath(expanduser(path)) for path in (
        _pathsep_env('CONDA_ENVS_PATH') or
        rc.get('envs_dirs') or
        _default_envs_dirs()
        )]

def pkgs_dir_from_envs_dir(envs_dir):
    if abspath(envs_dir) == abspath(join(root_dir, 'envs')):
        return join(root_dir, 'pkgs')
    else:
        return join(envs_dir, '.pkgs')

pkgs_dirs = [pkgs_dir_from_envs_dir(envs_dir) for envs_dir in envs_dirs]

# ----- default environment prefix -----

_default_env = os.getenv('CONDA_DEFAULT_ENV')
if _default_env in (None, root_env_name):
    default_prefix = root_dir
elif os.sep in _default_env:
    default_prefix = abspath(_default_env)
else:
    for envs_dir in envs_dirs:
        default_prefix = join(envs_dir, _default_env)
        if isdir(default_prefix):
            break
    else:
        default_prefix = join(envs_dirs[0], _default_env)

# ----- channels -----

# Note, get_default_urls() and get_rc_urls() return unnormalized urls.

def get_default_urls():
    return ['http://repo.continuum.io/pkgs/free',
            'http://repo.continuum.io/pkgs/pro']

def get_rc_urls():
    if 'system' in rc['channels']:
        raise RuntimeError("system cannot be used in .condarc")
    return rc['channels']

def is_url(url):
    return urlparse.urlparse(url).scheme != ""

def normalize_urls(urls, platform=None):
    platform = platform or subdir
    newurls = []
    for url in urls:
        if url == "defaults":
            newurls.extend(normalize_urls(get_default_urls(),
                                          platform=platform))
        elif url == "system":
            if not rc_path:
                newurls.extend(normalize_urls(get_default_urls(),
                                              platform=platform))
            else:
                newurls.extend(normalize_urls(get_rc_urls(),
                                              platform=platform))
        elif not is_url(url):
            moreurls = normalize_urls([rc.get('channel_alias',
                DEFAULT_CHANNEL_ALIAS)+url], platform=platform)
            newurls.extend(moreurls)
        else:
            newurls.append('%s/%s/' % (url.rstrip('/'), platform))
    return newurls

def get_channel_urls(platform=None):
    if os.getenv('CIO_TEST'):
        base_urls = ['http://filer/pkgs/pro',
                     'http://filer/pkgs/free']
        if os.getenv('CIO_TEST') == '2':
            base_urls.insert(0, 'http://filer/test-pkgs')

    elif 'channels' not in rc:
        base_urls = get_default_urls()

    else:
        base_urls = get_rc_urls()

    return normalize_urls(base_urls, platform=platform)

def canonical_channel_name(channel):
    if channel is None:
        return '<unknown>'
    channel_alias = rc.get('channel_alias', DEFAULT_CHANNEL_ALIAS)
    if channel.startswith(channel_alias):
        return channel.split(channel_alias, 1)[1].split('/')[0]
    elif any(channel.startswith(i) for i in get_default_urls()):
        return 'defaults'
    elif channel.startswith('http://filer/'):
        return 'filer'
    else:
        return channel

# ----- allowed channels -----

def get_allowed_channels():
    if not isfile(sys_rc_path):
        return None
    sys_rc = load_condarc(sys_rc_path)
    if sys_rc.get('allow_other_channels', True):
        return None
    if 'channels' in sys_rc:
        base_urls = sys_rc['channels']
    else:
        base_urls = get_default_urls()
    return normalize_urls(base_urls)

allowed_channels = get_allowed_channels()

# ----- proxy -----

def get_proxy_servers():
    res = rc.get('proxy_servers')
    if res is None:
        import requests
        return requests.utils.getproxies()
    if isinstance(res, dict):
        return res
    sys.exit("Error: proxy_servers setting not a mapping")

# ----- foreign -----

try:
    with open(join(root_dir, 'conda-meta', 'foreign')) as fi:
        foreign = fi.read().split()
except IOError:
    foreign = [] if isdir(join(root_dir, 'conda-meta')) else ['python']

# ----- misc -----

always_yes = bool(rc.get('always_yes', False))
changeps1 = bool(rc.get('changeps1', True))
use_pip = bool(rc.get('use_pip', True))
binstar_upload = rc.get('binstar_upload', None) # None means ask
binstar_personal = bool(rc.get('binstar_personal', True))
allow_softlinks = bool(rc.get('allow_softlinks', True))
self_update = bool(rc.get('self_update', True))
# show channel URLs when displaying what is going to be downloaded
show_channel_urls = bool(rc.get('show_channel_urls', False))
# set packages disallowed to be installed
disallow = set(rc.get('disallow', []))
# packages which are added to a newly created environment by default
create_default_packages = list(rc.get('create_default_packages', []))
<<<<<<< HEAD
post_link_patch_rpaths = bool(rc.get('post_link_patch_rpaths', False))
=======
ssl_verify = bool(rc.get('ssl_verify', True))
>>>>>>> 35b554fd
try:
    track_features = set(rc['track_features'].split())
except KeyError:
    track_features = None<|MERGE_RESOLUTION|>--- conflicted
+++ resolved
@@ -275,11 +275,8 @@
 disallow = set(rc.get('disallow', []))
 # packages which are added to a newly created environment by default
 create_default_packages = list(rc.get('create_default_packages', []))
-<<<<<<< HEAD
 post_link_patch_rpaths = bool(rc.get('post_link_patch_rpaths', False))
-=======
 ssl_verify = bool(rc.get('ssl_verify', True))
->>>>>>> 35b554fd
 try:
     track_features = set(rc['track_features'].split())
 except KeyError:
