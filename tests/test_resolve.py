from __future__ import print_function, absolute_import
import json
import unittest
from os.path import dirname, join

from conda.resolve import ver_eval, VersionSpec, MatchSpec, Package, Resolve, NoPackagesFound

from tests.helpers import raises


with open(join(dirname(__file__), 'index.json')) as fi:
    index = json.load(fi)

r = Resolve(index)

f_mkl = set(['mkl'])


class TestVersionSpec(unittest.TestCase):

    def test_ver_eval(self):
        self.assertEqual(ver_eval('1.7.0', '==1.7'), True)
        self.assertEqual(ver_eval('1.7.0', '<1.7'), False)
        self.assertEqual(ver_eval('1.7.0', '>=1.7'), True)
        self.assertEqual(ver_eval('1.6.7', '>=1.7'), False)
        self.assertEqual(ver_eval('2013a', '>2013b'), False)
        self.assertEqual(ver_eval('2013k', '>2013b'), True)
        self.assertEqual(ver_eval('3.0.0', '>2013b'), True)

    def test_ver_eval_errors(self):
        self.assertRaises(RuntimeError, ver_eval, '3.0.0', '><2.4.5')
        self.assertRaises(RuntimeError, ver_eval, '3.0.0', '!!2.4.5')
        self.assertRaises(RuntimeError, ver_eval, '3.0.0', '!')

    def test_match(self):
        for vspec, res in [
            ('1.7*', True),   ('1.7.1', True),    ('1.7.0', False),
            ('1.7', False),   ('1.5*', False),    ('>=1.5', True),
            ('!=1.5', True),  ('!=1.7.1', False), ('==1.7.1', True),
            ('==1.7', False), ('==1.7.2', False), ('==1.7.1.0', True),
            ]:
            m = VersionSpec(vspec)
            self.assertEqual(m.match('1.7.1'), res)


class TestMatchSpec(unittest.TestCase):

    def test_match(self):
        for spec, res in [
            ('numpy 1.7*', True),          ('numpy 1.7.1', True),
            ('numpy 1.7', False),          ('numpy 1.5*', False),
            ('numpy >=1.5', True),         ('numpy >=1.5,<2', True),
            ('numpy >=1.8,<1.9', False),   ('numpy >1.5,<2,!=1.7.1', False),
            ('numpy >1.8,<2|==1.7', False),('numpy >1.8,<2|>=1.7.1', True),
            ('numpy >=1.8|1.7*', True),    ('numpy ==1.7', False),
            ('numpy >=1.5,>1.6', True),    ('numpy ==1.7.1', True),
            ('numpy 1.6*|1.7*', True),     ('numpy 1.6*|1.8*', False),
            ('numpy 1.6.2|1.7*', True),    ('numpy 1.6.2|1.7.1', True),
            ('numpy 1.6.2|1.7.0', False),  ('numpy 1.7.1 py27_0', True),
            ('numpy 1.7.1 py26_0', False), ('python', False),
            ]:
            m = MatchSpec(spec)
            self.assertEqual(m.match('numpy-1.7.1-py27_0.tar.bz2'), res)

    def test_to_filename(self):
        ms = MatchSpec('foo 1.7 52')
        self.assertEqual(ms.to_filename(), 'foo-1.7-52.tar.bz2')

        for spec in 'bitarray', 'pycosat 0.6.0', 'numpy 1.6*':
            ms = MatchSpec(spec)
            self.assertEqual(ms.to_filename(), None)

    def test_hash(self):
        a, b = MatchSpec('numpy 1.7*'), MatchSpec('numpy 1.7*')
        self.assertTrue(a is not b)
        self.assertEqual(a, b)
        self.assertEqual(hash(a), hash(b))
        c, d = MatchSpec('python'), MatchSpec('python 2.7.4')
        self.assertNotEqual(a, c)
        self.assertNotEqual(hash(a), hash(c))


class TestPackage(unittest.TestCase):

    def test_llvm(self):
        ms = MatchSpec('llvm')
        pkgs = [Package(fn, r.index[fn]) for fn in r.find_matches(ms)]
        pkgs.sort()
        self.assertEqual([p.fn for p in pkgs],
                         ['llvm-3.1-0.tar.bz2',
                          'llvm-3.1-1.tar.bz2',
                          'llvm-3.2-0.tar.bz2'])

    def test_different_names(self):
        pkgs = [Package(fn, r.index[fn]) for fn in [
                'llvm-3.1-1.tar.bz2', 'python-2.7.5-0.tar.bz2']]
        self.assertRaises(TypeError, pkgs.sort)


class TestSolve(unittest.TestCase):

    def setUp(self):
        r.msd_cache = {}

    def assert_have_mkl(self, dists, names):
        for fn in dists:
            if fn.rsplit('-', 2)[0] in names:
                self.assertEqual(r.features(fn), f_mkl)

    def test_explicit0(self):
        self.assertEqual(r.explicit([]), [])

    def test_explicit1(self):
        self.assertEqual(r.explicit(['pycosat 0.6.0 py27_0']), None)
        self.assertEqual(r.explicit(['zlib']), None)
        self.assertEqual(r.explicit(['zlib 1.2.7']), None)
        # because zlib has no dependencies it is also explicit
        self.assertEqual(r.explicit(['zlib 1.2.7 0']),
                         ['zlib-1.2.7-0.tar.bz2'])

    def test_explicit2(self):
        self.assertEqual(r.explicit(['pycosat 0.6.0 py27_0',
                                     'zlib 1.2.7 0']),
                         ['pycosat-0.6.0-py27_0.tar.bz2',
                          'zlib-1.2.7-0.tar.bz2'])
        self.assertEqual(r.explicit(['pycosat 0.6.0 py27_0',
                                     'zlib 1.2.7']), None)

    def test_explicitNone(self):
        self.assertEqual(r.explicit(['pycosat 0.6.0 notarealbuildstring']), None)

    def test_empty(self):
        self.assertEqual(r.solve([]), [])

    def test_anaconda_14(self):
        specs = ['anaconda 1.4.0 np17py33_0']
        res = r.explicit(specs)
        self.assertEqual(len(res), 51)
        self.assertEqual(r.solve(specs), res)
        specs.append('python 3.3*')
        self.assertEqual(r.explicit(specs), None)
        self.assertEqual(r.solve(specs), res)

    def test_iopro_nomkl(self):
        self.assertEqual(
            r.solve2(['iopro 1.4*', 'python 2.7*', 'numpy 1.7*'],
                     set(), returnall=True),
            [['iopro-1.4.3-np17py27_p0.tar.bz2',
              'numpy-1.7.1-py27_0.tar.bz2',
              'openssl-1.0.1c-0.tar.bz2',
              'python-2.7.5-0.tar.bz2',
              'readline-6.2-0.tar.bz2',
              'sqlite-3.7.13-0.tar.bz2',
              'system-5.8-1.tar.bz2',
              'tk-8.5.13-0.tar.bz2',
              'unixodbc-2.3.1-0.tar.bz2',
              'zlib-1.2.7-0.tar.bz2']])

    def test_iopro_mkl(self):
        self.assertEqual(
            r.solve2(['iopro 1.4*', 'python 2.7*', 'numpy 1.7*'],
                    f_mkl, returnall=True),
            [['iopro-1.4.3-np17py27_p0.tar.bz2',
              'mkl-rt-11.0-p0.tar.bz2',
              'numpy-1.7.1-py27_p0.tar.bz2',
              'openssl-1.0.1c-0.tar.bz2',
              'python-2.7.5-0.tar.bz2',
              'readline-6.2-0.tar.bz2',
              'sqlite-3.7.13-0.tar.bz2',
              'system-5.8-1.tar.bz2',
              'tk-8.5.13-0.tar.bz2',
              'unixodbc-2.3.1-0.tar.bz2',
                'zlib-1.2.7-0.tar.bz2']])

    def test_mkl(self):
        self.assertEqual(r.solve(['mkl'], set()),
                         r.solve(['mkl'], f_mkl))

    def test_accelerate(self):
        self.assertEqual(
            r.solve(['accelerate'], set()),
            r.solve(['accelerate'], f_mkl))

    def test_scipy_mkl(self):
        dists = r.solve(['scipy', 'python 2.7*', 'numpy 1.7*'],
                        features=f_mkl)
        self.assert_have_mkl(dists, ('numpy', 'scipy'))
        self.assertTrue('scipy-0.12.0-np17py27_p0.tar.bz2' in dists)

    def test_anaconda_nomkl(self):
        dists = r.solve(['anaconda 1.5.0', 'python 2.7*', 'numpy 1.7*'])
        self.assertEqual(len(dists), 107)
        self.assertTrue('scipy-0.12.0-np17py27_0.tar.bz2' in dists)

    def test_anaconda_mkl_2(self):
        # to test "with_features_depends"
        dists = r.solve(['anaconda 1.5.0', 'python 2.7*', 'numpy 1.7*'],
                        features=f_mkl)
        self.assert_have_mkl(dists,
                             ('numpy', 'scipy', 'numexpr', 'scikit-learn'))
        self.assertTrue('scipy-0.12.0-np17py27_p0.tar.bz2' in dists)
        self.assertTrue('mkl-rt-11.0-p0.tar.bz2' in dists)
        self.assertEqual(len(dists), 108)

        dists2 = r.solve(['anaconda 1.5.0',
                          'python 2.7*', 'numpy 1.7*', 'mkl'])
        self.assertTrue(set(dists) <= set(dists2))
        self.assertEqual(len(dists2), 110)

    def test_anaconda_mkl_3(self):
        # to test "with_features_depends"
        dists = r.solve(['anaconda 1.5.0', 'python 3*'], features=f_mkl)
        self.assert_have_mkl(dists, ('numpy', 'scipy'))
        self.assertTrue('scipy-0.12.0-np17py33_p0.tar.bz2' in dists)
        self.assertTrue('mkl-rt-11.0-p0.tar.bz2' in dists)
        self.assertEqual(len(dists), 61)


class TestFindSubstitute(unittest.TestCase):

    def setUp(self):
        r.msd_cache = {}

    def test1(self):
        installed = r.solve(['anaconda 1.5.0', 'python 2.7*', 'numpy 1.7*'],
                            features=f_mkl)
        for old, new in [('numpy-1.7.1-py27_p0.tar.bz2',
                          'numpy-1.7.1-py27_0.tar.bz2'),
                         ('scipy-0.12.0-np17py27_p0.tar.bz2',
                          'scipy-0.12.0-np17py27_0.tar.bz2'),
                         ('mkl-rt-11.0-p0.tar.bz2', None)]:
            self.assertTrue(old in installed)
            self.assertEqual(r.find_substitute(installed, f_mkl, old), new)

def test_pseudo_boolean():
    # The latest version of iopro, 1.5.0, was not built against numpy 1.5
    for alg in ['sorter', 'BDD']: #, 'BDD_recursive']:
        assert r.solve2(['iopro', 'python 2.7*', 'numpy 1.5*'], set(),
            alg=alg, returnall=True) == [[
            'iopro-1.4.3-np15py27_p0.tar.bz2',
            'numpy-1.5.1-py27_4.tar.bz2',
            'openssl-1.0.1c-0.tar.bz2',
            'python-2.7.5-0.tar.bz2',
            'readline-6.2-0.tar.bz2',
            'sqlite-3.7.13-0.tar.bz2',
            'system-5.8-1.tar.bz2',
            'tk-8.5.13-0.tar.bz2',
            'unixodbc-2.3.1-0.tar.bz2',
            'zlib-1.2.7-0.tar.bz2',
        ]]

    for alg in ['sorter', 'BDD']: #, 'BDD_recursive']:
        assert r.solve2(['iopro', 'python 2.7*', 'numpy 1.5*'], f_mkl,
            alg=alg, returnall=True) == [[
            'iopro-1.4.3-np15py27_p0.tar.bz2',
            'mkl-rt-11.0-p0.tar.bz2',
            'numpy-1.5.1-py27_p4.tar.bz2',
            'openssl-1.0.1c-0.tar.bz2',
            'python-2.7.5-0.tar.bz2',
            'readline-6.2-0.tar.bz2',
            'sqlite-3.7.13-0.tar.bz2',
            'system-5.8-1.tar.bz2',
            'tk-8.5.13-0.tar.bz2',
            'unixodbc-2.3.1-0.tar.bz2',
            'zlib-1.2.7-0.tar.bz2',
        ]]

def test_get_dists():
    r.msd_cache = {}
    dists = r.get_dists(["anaconda 1.5.0"])
    assert 'anaconda-1.5.0-np17py27_0.tar.bz2' in dists
    assert 'dynd-python-0.3.0-np17py33_0.tar.bz2' in dists
    for d in dists:
        assert dists[d].fn == d

def test_generate_eq():
    r.msd_cache = {}

    dists = r.get_dists(['anaconda 1.5.0', 'python 2.7*', 'numpy 1.7*'])
    v = {}
    w = {}
    for i, fn in enumerate(sorted(dists)):
        v[fn] = i + 1
        w[i + 1] = fn

    eq, max_rhs = r.generate_version_eq(v, dists, (), include0=True)
    e = [(i, w[j]) for i, j in eq]
    # Should satisfy the following criteria:
    # - lower versions of the same package should should have higher
    #   coefficients.
    # - the same versions of the same package (e.g., different build strings)
    #   should have the same coefficients.
<<<<<<< HEAD
    # - a package that only has one version should not appear, as it will have
    #   a 0 coefficient. The same is true of the latest version of a package.
=======
    # - a package that only has one version should not appear, unless
    #   include=True as it will have a 0 coefficient. The same is true of the
    #   latest version of a package.
>>>>>>> 7cdcae94
    assert e == [
        (0, '_license-1.1-py27_0.tar.bz2'),
        (0, 'anaconda-1.5.0-np16py26_0.tar.bz2'),
        (0, 'anaconda-1.5.0-np16py27_0.tar.bz2'),
        (0, 'anaconda-1.5.0-np17py26_0.tar.bz2'),
        (0, 'anaconda-1.5.0-np17py27_0.tar.bz2'),
        (0, 'anaconda-1.5.0-np17py33_0.tar.bz2'),
        (0, 'argparse-1.2.1-py26_0.tar.bz2'),
        (0, 'astropy-0.2.1-np16py26_0.tar.bz2'),
        (0, 'astropy-0.2.1-np16py27_0.tar.bz2'),
        (0, 'astropy-0.2.1-np17py26_0.tar.bz2'),
        (0, 'astropy-0.2.1-np17py27_0.tar.bz2'),
        (0, 'astropy-0.2.1-np17py33_0.tar.bz2'),
        (0, 'atom-0.2.3-py26_0.tar.bz2'),
        (0, 'atom-0.2.3-py27_0.tar.bz2'),
        (0, 'biopython-1.61-np16py26_0.tar.bz2'),
        (0, 'biopython-1.61-np16py27_0.tar.bz2'),
        (0, 'biopython-1.61-np17py26_0.tar.bz2'),
        (0, 'biopython-1.61-np17py27_0.tar.bz2'),
        (0, 'bitarray-0.8.1-py26_0.tar.bz2'),
        (0, 'bitarray-0.8.1-py27_0.tar.bz2'),
        (0, 'bitarray-0.8.1-py33_0.tar.bz2'),
        (0, 'boto-2.9.2-py26_0.tar.bz2'),
        (0, 'boto-2.9.2-py27_0.tar.bz2'),
        (0, 'cairo-1.12.2-1.tar.bz2'),
        (0, 'casuarius-1.1-py26_0.tar.bz2'),
        (0, 'casuarius-1.1-py27_0.tar.bz2'),
        (0, 'conda-1.5.2-py27_0.tar.bz2'),
        (0, 'cubes-0.10.2-py27_1.tar.bz2'),
        (0, 'curl-7.30.0-0.tar.bz2'),
        (0, 'cython-0.19-py26_0.tar.bz2'),
        (0, 'cython-0.19-py27_0.tar.bz2'),
        (0, 'cython-0.19-py33_0.tar.bz2'),
        (0, 'dateutil-2.1-py26_1.tar.bz2'),
        (0, 'dateutil-2.1-py27_1.tar.bz2'),
        (0, 'dateutil-2.1-py33_1.tar.bz2'),
        (0, 'disco-0.4.4-py26_0.tar.bz2'),
        (0, 'disco-0.4.4-py27_0.tar.bz2'),
        (0, 'distribute-0.6.36-py26_1.tar.bz2'),
        (0, 'distribute-0.6.36-py27_1.tar.bz2'),
        (0, 'distribute-0.6.36-py33_1.tar.bz2'),
        (0, 'docutils-0.10-py26_0.tar.bz2'),
        (0, 'docutils-0.10-py27_0.tar.bz2'),
        (0, 'docutils-0.10-py33_0.tar.bz2'),
        (0, 'dynd-python-0.3.0-np17py26_0.tar.bz2'),
        (0, 'dynd-python-0.3.0-np17py27_0.tar.bz2'),
        (0, 'dynd-python-0.3.0-np17py33_0.tar.bz2'),
        (0, 'enaml-0.7.6-py27_0.tar.bz2'),
        (0, 'erlang-R15B01-0.tar.bz2'),
        (0, 'flask-0.9-py26_0.tar.bz2'),
        (0, 'flask-0.9-py27_0.tar.bz2'),
        (0, 'freetype-2.4.10-0.tar.bz2'),
        (0, 'gevent-0.13.8-py26_0.tar.bz2'),
        (0, 'gevent-0.13.8-py27_0.tar.bz2'),
        (0, 'gevent-websocket-0.3.6-py26_2.tar.bz2'),
        (0, 'gevent-websocket-0.3.6-py27_2.tar.bz2'),
        (0, 'gevent_zeromq-0.2.5-py26_2.tar.bz2'),
        (0, 'gevent_zeromq-0.2.5-py27_2.tar.bz2'),
        (0, 'greenlet-0.4.0-py26_0.tar.bz2'),
        (0, 'greenlet-0.4.0-py27_0.tar.bz2'),
        (0, 'greenlet-0.4.0-py33_0.tar.bz2'),
        (0, 'grin-1.2.1-py26_1.tar.bz2'),
        (0, 'grin-1.2.1-py27_1.tar.bz2'),
        (0, 'h5py-2.1.1-np16py26_0.tar.bz2'),
        (0, 'h5py-2.1.1-np16py27_0.tar.bz2'),
        (0, 'h5py-2.1.1-np17py26_0.tar.bz2'),
        (0, 'h5py-2.1.1-np17py27_0.tar.bz2'),
        (0, 'hdf5-1.8.9-0.tar.bz2'),
        (0, 'imaging-1.1.7-py26_2.tar.bz2'),
        (0, 'imaging-1.1.7-py27_2.tar.bz2'),
        (0, 'ipython-0.13.2-py26_0.tar.bz2'),
        (0, 'ipython-0.13.2-py27_0.tar.bz2'),
        (0, 'ipython-0.13.2-py33_0.tar.bz2'),
        (0, 'jinja2-2.6-py26_0.tar.bz2'),
        (0, 'jinja2-2.6-py27_0.tar.bz2'),
        (0, 'jinja2-2.6-py33_0.tar.bz2'),
        (0, 'jpeg-8d-0.tar.bz2'),
        (0, 'libdynd-0.3.0-0.tar.bz2'),
        (0, 'libevent-2.0.20-0.tar.bz2'),
        (0, 'libnetcdf-4.2.1.1-1.tar.bz2'),
        (0, 'libpng-1.5.13-1.tar.bz2'),
        (0, 'libxml2-2.9.0-0.tar.bz2'),
        (0, 'libxslt-1.1.28-0.tar.bz2'),
        (0, 'llvm-3.2-0.tar.bz2'),
        (0, 'llvmpy-0.11.2-py26_0.tar.bz2'),
        (0, 'llvmpy-0.11.2-py27_0.tar.bz2'),
        (0, 'llvmpy-0.11.2-py33_0.tar.bz2'),
        (0, 'lxml-3.2.0-py26_0.tar.bz2'),
        (0, 'lxml-3.2.0-py27_0.tar.bz2'),
        (0, 'lxml-3.2.0-py33_0.tar.bz2'),
        (0, 'matplotlib-1.2.1-np16py26_1.tar.bz2'),
        (0, 'matplotlib-1.2.1-np16py27_1.tar.bz2'),
        (0, 'matplotlib-1.2.1-np17py26_1.tar.bz2'),
        (0, 'matplotlib-1.2.1-np17py27_1.tar.bz2'),
        (0, 'matplotlib-1.2.1-np17py33_1.tar.bz2'),
        (0, 'mdp-3.3-np16py26_0.tar.bz2'),
        (0, 'mdp-3.3-np16py27_0.tar.bz2'),
        (0, 'mdp-3.3-np17py26_0.tar.bz2'),
        (0, 'mdp-3.3-np17py27_0.tar.bz2'),
        (0, 'mdp-3.3-np17py33_0.tar.bz2'),
        (0, 'meta-0.4.2.dev-py27_0.tar.bz2'),
        (0, 'mkl-10.3-p2.tar.bz2'),
        (1, 'mkl-10.3-p1.tar.bz2'),
        (2, 'mkl-10.3-0.tar.bz2'),
        (0, 'mkl-rt-11.0-p0.tar.bz2'),
        (0, 'mpi4py-1.3-py26_0.tar.bz2'),
        (0, 'mpi4py-1.3-py27_0.tar.bz2'),
        (0, 'mpich2-1.4.1p1-0.tar.bz2'),
        (0, 'netcdf4-1.0.4-np16py26_0.tar.bz2'),
        (0, 'netcdf4-1.0.4-np16py27_0.tar.bz2'),
        (0, 'netcdf4-1.0.4-np17py26_0.tar.bz2'),
        (0, 'netcdf4-1.0.4-np17py27_0.tar.bz2'),
        (0, 'netcdf4-1.0.4-np17py33_0.tar.bz2'),
        (0, 'networkx-1.7-py26_0.tar.bz2'),
        (0, 'networkx-1.7-py27_0.tar.bz2'),
        (0, 'networkx-1.7-py33_0.tar.bz2'),
        (0, 'nltk-2.0.4-np16py26_0.tar.bz2'),
        (0, 'nltk-2.0.4-np16py27_0.tar.bz2'),
        (0, 'nltk-2.0.4-np17py26_0.tar.bz2'),
        (0, 'nltk-2.0.4-np17py27_0.tar.bz2'),
        (0, 'nose-1.3.0-py26_0.tar.bz2'),
        (0, 'nose-1.3.0-py27_0.tar.bz2'),
        (0, 'nose-1.3.0-py33_0.tar.bz2'),
        (1, 'nose-1.2.1-py26_0.tar.bz2'),
        (1, 'nose-1.2.1-py27_0.tar.bz2'),
        (1, 'nose-1.2.1-py33_0.tar.bz2'),
        (2, 'nose-1.1.2-py26_0.tar.bz2'),
        (2, 'nose-1.1.2-py27_0.tar.bz2'),
        (2, 'nose-1.1.2-py33_0.tar.bz2'),
        (0, 'numba-0.8.1-np16py26_0.tar.bz2'),
        (0, 'numba-0.8.1-np16py27_0.tar.bz2'),
        (0, 'numba-0.8.1-np17py26_0.tar.bz2'),
        (0, 'numba-0.8.1-np17py27_0.tar.bz2'),
        (0, 'numba-0.8.1-np17py33_0.tar.bz2'),
        (0, 'numexpr-2.0.1-np16py26_3.tar.bz2'),
        (0, 'numexpr-2.0.1-np16py27_3.tar.bz2'),
        (0, 'numexpr-2.0.1-np17py26_3.tar.bz2'),
        (0, 'numexpr-2.0.1-np17py27_3.tar.bz2'),
        (0, 'numpy-1.7.1-py26_0.tar.bz2'),
        (0, 'numpy-1.7.1-py26_p0.tar.bz2'),
        (0, 'numpy-1.7.1-py27_0.tar.bz2'),
        (0, 'numpy-1.7.1-py27_p0.tar.bz2'),
        (0, 'numpy-1.7.1-py33_0.tar.bz2'),
        (0, 'numpy-1.7.1-py33_p0.tar.bz2'),
        (1, 'numpy-1.7.0-py26_0.tar.bz2'),
        (1, 'numpy-1.7.0-py26_p0.tar.bz2'),
        (1, 'numpy-1.7.0-py27_0.tar.bz2'),
        (1, 'numpy-1.7.0-py27_p0.tar.bz2'),
        (1, 'numpy-1.7.0-py33_0.tar.bz2'),
        (1, 'numpy-1.7.0-py33_p0.tar.bz2'),
        (2, 'numpy-1.7.0rc1-py26_0.tar.bz2'),
        (2, 'numpy-1.7.0rc1-py26_p0.tar.bz2'),
        (2, 'numpy-1.7.0rc1-py27_0.tar.bz2'),
        (2, 'numpy-1.7.0rc1-py27_p0.tar.bz2'),
        (2, 'numpy-1.7.0rc1-py33_0.tar.bz2'),
        (2, 'numpy-1.7.0rc1-py33_p0.tar.bz2'),
        (3, 'numpy-1.7.0b2-py26_ce0.tar.bz2'),
        (3, 'numpy-1.7.0b2-py26_pro0.tar.bz2'),
        (3, 'numpy-1.7.0b2-py27_ce0.tar.bz2'),
        (3, 'numpy-1.7.0b2-py27_pro0.tar.bz2'),
        (3, 'numpy-1.7.0b2-py33_pro0.tar.bz2'),
        (4, 'numpy-1.6.2-py26_4.tar.bz2'),
        (4, 'numpy-1.6.2-py27_4.tar.bz2'),
        (0, 'opencv-2.4.2-np16py26_1.tar.bz2'),
        (0, 'opencv-2.4.2-np16py27_1.tar.bz2'),
        (0, 'opencv-2.4.2-np17py26_1.tar.bz2'),
        (0, 'opencv-2.4.2-np17py27_1.tar.bz2'),
        (0, 'openssl-1.0.1c-0.tar.bz2'),
        (0, 'ordereddict-1.1-py26_0.tar.bz2'),
        (0, 'pandas-0.11.0-np16py26_1.tar.bz2'),
        (0, 'pandas-0.11.0-np16py27_1.tar.bz2'),
        (0, 'pandas-0.11.0-np17py26_1.tar.bz2'),
        (0, 'pandas-0.11.0-np17py27_1.tar.bz2'),
        (0, 'pandas-0.11.0-np17py33_1.tar.bz2'),
        (0, 'pip-1.3.1-py26_1.tar.bz2'),
        (0, 'pip-1.3.1-py27_1.tar.bz2'),
        (0, 'pip-1.3.1-py33_1.tar.bz2'),
        (0, 'pixman-0.26.2-0.tar.bz2'),
        (0, 'ply-3.4-py26_0.tar.bz2'),
        (0, 'ply-3.4-py27_0.tar.bz2'),
        (0, 'ply-3.4-py33_0.tar.bz2'),
        (0, 'psutil-0.7.1-py26_0.tar.bz2'),
        (0, 'psutil-0.7.1-py27_0.tar.bz2'),
        (0, 'psutil-0.7.1-py33_0.tar.bz2'),
        (0, 'py-1.4.12-py26_0.tar.bz2'),
        (0, 'py-1.4.12-py27_0.tar.bz2'),
        (0, 'py2cairo-1.10.0-py26_1.tar.bz2'),
        (0, 'py2cairo-1.10.0-py27_1.tar.bz2'),
        (0, 'pycosat-0.6.0-py26_0.tar.bz2'),
        (0, 'pycosat-0.6.0-py27_0.tar.bz2'),
        (0, 'pycosat-0.6.0-py33_0.tar.bz2'),
        (0, 'pycparser-2.9.1-py26_0.tar.bz2'),
        (0, 'pycparser-2.9.1-py27_0.tar.bz2'),
        (0, 'pycparser-2.9.1-py33_0.tar.bz2'),
        (0, 'pycrypto-2.6-py26_0.tar.bz2'),
        (0, 'pycrypto-2.6-py27_0.tar.bz2'),
        (0, 'pycrypto-2.6-py33_0.tar.bz2'),
        (0, 'pycurl-7.19.0-py26_2.tar.bz2'),
        (0, 'pycurl-7.19.0-py27_2.tar.bz2'),
        (0, 'pyflakes-0.7.2-py26_0.tar.bz2'),
        (0, 'pyflakes-0.7.2-py27_0.tar.bz2'),
        (0, 'pyflakes-0.7.2-py33_0.tar.bz2'),
        (0, 'pygments-1.6-py26_0.tar.bz2'),
        (0, 'pygments-1.6-py27_0.tar.bz2'),
        (0, 'pygments-1.6-py33_0.tar.bz2'),
        (0, 'pyparsing-1.5.6-py26_0.tar.bz2'),
        (0, 'pyparsing-1.5.6-py27_0.tar.bz2'),
        (0, 'pysal-1.5.0-np16py27_1.tar.bz2'),
        (0, 'pysal-1.5.0-np17py27_1.tar.bz2'),
        (0, 'pysam-0.6-py26_0.tar.bz2'),
        (0, 'pysam-0.6-py27_0.tar.bz2'),
        (0, 'pyside-1.1.2-py27_0.tar.bz2'),
        (0, 'pytables-2.4.0-np16py26_0.tar.bz2'),
        (0, 'pytables-2.4.0-np16py27_0.tar.bz2'),
        (0, 'pytables-2.4.0-np17py26_0.tar.bz2'),
        (0, 'pytables-2.4.0-np17py27_0.tar.bz2'),
        (0, 'pytest-2.3.4-py26_1.tar.bz2'),
        (0, 'pytest-2.3.4-py27_1.tar.bz2'),
        (0, 'python-3.3.2-0.tar.bz2'),
        (1, 'python-3.3.1-0.tar.bz2'),
        (2, 'python-3.3.0-4.tar.bz2'),
        (3, 'python-3.3.0-3.tar.bz2'),
        (4, 'python-3.3.0-2.tar.bz2'),
        (5, 'python-3.3.0-pro1.tar.bz2'),
        (6, 'python-3.3.0-pro0.tar.bz2'),
        (7, 'python-2.7.5-0.tar.bz2'),
        (8, 'python-2.7.4-0.tar.bz2'),
        (9, 'python-2.7.3-7.tar.bz2'),
        (10, 'python-2.7.3-6.tar.bz2'),
        (11, 'python-2.7.3-5.tar.bz2'),
        (12, 'python-2.7.3-4.tar.bz2'),
        (13, 'python-2.7.3-3.tar.bz2'),
        (14, 'python-2.7.3-2.tar.bz2'),
        (15, 'python-2.6.8-6.tar.bz2'),
        (16, 'python-2.6.8-5.tar.bz2'),
        (17, 'python-2.6.8-4.tar.bz2'),
        (18, 'python-2.6.8-3.tar.bz2'),
        (19, 'python-2.6.8-2.tar.bz2'),
        (20, 'python-2.6.8-1.tar.bz2'),
        (0, 'pytz-2013b-py26_0.tar.bz2'),
        (0, 'pytz-2013b-py27_0.tar.bz2'),
        (0, 'pytz-2013b-py33_0.tar.bz2'),
        (0, 'pyyaml-3.10-py26_0.tar.bz2'),
        (0, 'pyyaml-3.10-py27_0.tar.bz2'),
        (0, 'pyyaml-3.10-py33_0.tar.bz2'),
        (0, 'pyzmq-2.2.0.1-py26_1.tar.bz2'),
        (0, 'pyzmq-2.2.0.1-py27_1.tar.bz2'),
        (0, 'pyzmq-2.2.0.1-py33_1.tar.bz2'),
        (0, 'qt-4.7.4-0.tar.bz2'),
        (0, 'readline-6.2-0.tar.bz2'),
        (0, 'redis-2.6.9-0.tar.bz2'),
        (0, 'redis-py-2.7.2-py26_0.tar.bz2'),
        (0, 'redis-py-2.7.2-py27_0.tar.bz2'),
        (0, 'requests-1.2.0-py26_0.tar.bz2'),
        (0, 'requests-1.2.0-py27_0.tar.bz2'),
        (0, 'requests-1.2.0-py33_0.tar.bz2'),
        (0, 'rope-0.9.4-py27_0.tar.bz2'),
        (0, 'scikit-image-0.8.2-np16py26_1.tar.bz2'),
        (0, 'scikit-image-0.8.2-np16py27_1.tar.bz2'),
        (0, 'scikit-image-0.8.2-np17py26_1.tar.bz2'),
        (0, 'scikit-image-0.8.2-np17py27_1.tar.bz2'),
        (0, 'scikit-image-0.8.2-np17py33_1.tar.bz2'),
        (0, 'scikit-learn-0.13.1-np16py26_0.tar.bz2'),
        (0, 'scikit-learn-0.13.1-np16py27_0.tar.bz2'),
        (0, 'scikit-learn-0.13.1-np17py26_0.tar.bz2'),
        (0, 'scikit-learn-0.13.1-np17py27_0.tar.bz2'),
        (0, 'scipy-0.12.0-np16py26_0.tar.bz2'),
        (0, 'scipy-0.12.0-np16py27_0.tar.bz2'),
        (0, 'scipy-0.12.0-np17py26_0.tar.bz2'),
        (0, 'scipy-0.12.0-np17py27_0.tar.bz2'),
        (0, 'scipy-0.12.0-np17py33_0.tar.bz2'),
        (0, 'shiboken-1.1.2-py27_0.tar.bz2'),
        (0, 'six-1.3.0-py26_0.tar.bz2'),
        (0, 'six-1.3.0-py27_0.tar.bz2'),
        (0, 'six-1.3.0-py33_0.tar.bz2'),
        (0, 'sphinx-1.1.3-py26_3.tar.bz2'),
        (0, 'sphinx-1.1.3-py27_3.tar.bz2'),
        (0, 'sphinx-1.1.3-py33_3.tar.bz2'),
        (0, 'spyder-2.2.0-py27_0.tar.bz2'),
        (0, 'sqlalchemy-0.8.1-py26_0.tar.bz2'),
        (0, 'sqlalchemy-0.8.1-py27_0.tar.bz2'),
        (0, 'sqlalchemy-0.8.1-py33_0.tar.bz2'),
        (0, 'sqlite-3.7.13-0.tar.bz2'),
        (0, 'statsmodels-0.4.3-np16py26_1.tar.bz2'),
        (0, 'statsmodels-0.4.3-np16py27_1.tar.bz2'),
        (0, 'statsmodels-0.4.3-np17py26_1.tar.bz2'),
        (0, 'statsmodels-0.4.3-np17py27_1.tar.bz2'),
        (0, 'sympy-0.7.2-py26_0.tar.bz2'),
        (0, 'sympy-0.7.2-py27_0.tar.bz2'),
        (0, 'sympy-0.7.2-py33_0.tar.bz2'),
        (0, 'system-5.8-1.tar.bz2'),
        (1, 'system-5.8-0.tar.bz2'),
        (0, 'theano-0.5.0-np16py26_1.tar.bz2'),
        (0, 'theano-0.5.0-np16py27_1.tar.bz2'),
        (0, 'theano-0.5.0-np17py26_1.tar.bz2'),
        (0, 'theano-0.5.0-np17py27_1.tar.bz2'),
        (0, 'tk-8.5.13-0.tar.bz2'),
        (0, 'tornado-3.0.1-py26_0.tar.bz2'),
        (0, 'tornado-3.0.1-py27_0.tar.bz2'),
        (0, 'tornado-3.0.1-py33_0.tar.bz2'),
        (0, 'util-linux-2.21-0.tar.bz2'),
        (0, 'werkzeug-0.8.3-py26_0.tar.bz2'),
        (0, 'werkzeug-0.8.3-py27_0.tar.bz2'),
        (0, 'xlrd-0.9.2-py26_0.tar.bz2'),
        (0, 'xlrd-0.9.2-py27_0.tar.bz2'),
        (0, 'xlrd-0.9.2-py33_0.tar.bz2'),
        (0, 'xlwt-0.7.5-py26_0.tar.bz2'),
        (0, 'xlwt-0.7.5-py27_0.tar.bz2'),
        (0, 'yaml-0.1.4-0.tar.bz2'),
        (0, 'zeromq-2.2.0-1.tar.bz2'),
        (0, 'zlib-1.2.7-0.tar.bz2'),
    ]

    assert max_rhs == 20 + 4 + 2 + 2 + 1

    eq, max_rhs = r.generate_version_eq(v, dists, ())
    assert all(i > 0 for i, _ in eq)
    e = [(i, w[j]) for i, j in eq]

    assert e == [
        (1, 'mkl-10.3-p1.tar.bz2'),
        (2, 'mkl-10.3-0.tar.bz2'),
        (1, 'nose-1.2.1-py26_0.tar.bz2'),
        (1, 'nose-1.2.1-py27_0.tar.bz2'),
        (1, 'nose-1.2.1-py33_0.tar.bz2'),
        (2, 'nose-1.1.2-py26_0.tar.bz2'),
        (2, 'nose-1.1.2-py27_0.tar.bz2'),
        (2, 'nose-1.1.2-py33_0.tar.bz2'),
        (1, 'numpy-1.7.0-py26_0.tar.bz2'),
        (1, 'numpy-1.7.0-py26_p0.tar.bz2'),
        (1, 'numpy-1.7.0-py27_0.tar.bz2'),
        (1, 'numpy-1.7.0-py27_p0.tar.bz2'),
        (1, 'numpy-1.7.0-py33_0.tar.bz2'),
        (1, 'numpy-1.7.0-py33_p0.tar.bz2'),
        (2, 'numpy-1.7.0rc1-py26_0.tar.bz2'),
        (2, 'numpy-1.7.0rc1-py26_p0.tar.bz2'),
        (2, 'numpy-1.7.0rc1-py27_0.tar.bz2'),
        (2, 'numpy-1.7.0rc1-py27_p0.tar.bz2'),
        (2, 'numpy-1.7.0rc1-py33_0.tar.bz2'),
        (2, 'numpy-1.7.0rc1-py33_p0.tar.bz2'),
        (3, 'numpy-1.7.0b2-py26_ce0.tar.bz2'),
        (3, 'numpy-1.7.0b2-py26_pro0.tar.bz2'),
        (3, 'numpy-1.7.0b2-py27_ce0.tar.bz2'),
        (3, 'numpy-1.7.0b2-py27_pro0.tar.bz2'),
        (3, 'numpy-1.7.0b2-py33_pro0.tar.bz2'),
        (4, 'numpy-1.6.2-py26_4.tar.bz2'),
        (4, 'numpy-1.6.2-py27_4.tar.bz2'),
        (1, 'python-3.3.1-0.tar.bz2'),
        (2, 'python-3.3.0-4.tar.bz2'),
        (3, 'python-3.3.0-3.tar.bz2'),
        (4, 'python-3.3.0-2.tar.bz2'),
        (5, 'python-3.3.0-pro1.tar.bz2'),
        (6, 'python-3.3.0-pro0.tar.bz2'),
        (7, 'python-2.7.5-0.tar.bz2'),
        (8, 'python-2.7.4-0.tar.bz2'),
        (9, 'python-2.7.3-7.tar.bz2'),
        (10, 'python-2.7.3-6.tar.bz2'),
        (11, 'python-2.7.3-5.tar.bz2'),
        (12, 'python-2.7.3-4.tar.bz2'),
        (13, 'python-2.7.3-3.tar.bz2'),
        (14, 'python-2.7.3-2.tar.bz2'),
        (15, 'python-2.6.8-6.tar.bz2'),
        (16, 'python-2.6.8-5.tar.bz2'),
        (17, 'python-2.6.8-4.tar.bz2'),
        (18, 'python-2.6.8-3.tar.bz2'),
        (19, 'python-2.6.8-2.tar.bz2'),
        (20, 'python-2.6.8-1.tar.bz2'),
        (1, 'system-5.8-0.tar.bz2')
    ]

    assert max_rhs == 20 + 4 + 2 + 2 + 1

def test_unsat():
    r.msd_cache = {}

    # scipy 0.12.0b1 is not built for numpy 1.5, only 1.6 and 1.7
    assert raises((RuntimeError, SystemExit), lambda: r.solve(['numpy 1.5*', 'scipy 0.12.0b1']), 'conflict')
    # numpy 1.5 does not have a python 3 package
    assert raises((RuntimeError, SystemExit), lambda: r.solve(['numpy 1.5*', 'python 3*']), 'conflict')
    assert raises((RuntimeError, SystemExit), lambda: r.solve(['numpy 1.5*', 'numpy 1.6*']), 'conflict')

def test_nonexistent():
    r.msd_cache = {}

    assert raises(NoPackagesFound, lambda: r.solve(['notarealpackage 2.0*']), 'No packages found')
    # This exact version of NumPy does not exist
    assert raises(NoPackagesFound, lambda: r.solve(['numpy 1.5']), 'No packages found')

def test_nonexistent_deps():
    index2 = index.copy()
    index2['mypackage-1.0-py33_0.tar.bz2'] = {
        'build': 'py33_0',
        'build_number': 0,
        'depends': ['nose', 'python 3.3*', 'notarealpackage 2.0*'],
        'name': 'mypackage',
        'requires': ['nose 1.2.1', 'python 3.3'],
        'version': '1.0',
    }
    index2['mypackage-1.1-py33_0.tar.bz2'] = {
        'build': 'py33_0',
        'build_number': 0,
        'depends': ['nose', 'python 3.3*'],
        'name': 'mypackage',
        'requires': ['nose 1.2.1', 'python 3.3'],
        'version': '1.1',
    }
    index2['anotherpackage-1.0-py33_0.tar.bz2'] = {
        'build': 'py33_0',
        'build_number': 0,
        'depends': ['nose', 'mypackage 1.1'],
        'name': 'anotherpackage',
        'requires': ['nose', 'mypackage 1.1'],
        'version': '1.0',
    }
    index2['anotherpackage-2.0-py33_0.tar.bz2'] = {
        'build': 'py33_0',
        'build_number': 0,
        'depends': ['nose', 'mypackage'],
        'name': 'anotherpackage',
        'requires': ['nose', 'mypackage'],
        'version': '2.0',
    }
    r = Resolve(index2)

    assert set(r.find_matches(MatchSpec('mypackage'))) == {
        'mypackage-1.0-py33_0.tar.bz2',
        'mypackage-1.1-py33_0.tar.bz2',
    }
    assert set(r.get_dists(['mypackage']).keys()) == {
        'mypackage-1.1-py33_0.tar.bz2',
        'nose-1.1.2-py26_0.tar.bz2',
        'nose-1.1.2-py27_0.tar.bz2',
        'nose-1.1.2-py33_0.tar.bz2',
        'nose-1.2.1-py26_0.tar.bz2',
        'nose-1.2.1-py27_0.tar.bz2',
        'nose-1.2.1-py33_0.tar.bz2',
        'nose-1.3.0-py26_0.tar.bz2',
        'nose-1.3.0-py27_0.tar.bz2',
        'nose-1.3.0-py33_0.tar.bz2',
        'openssl-1.0.1c-0.tar.bz2',
        'python-2.6.8-1.tar.bz2',
        'python-2.6.8-2.tar.bz2',
        'python-2.6.8-3.tar.bz2',
        'python-2.6.8-4.tar.bz2',
        'python-2.6.8-5.tar.bz2',
        'python-2.6.8-6.tar.bz2',
        'python-2.7.3-2.tar.bz2',
        'python-2.7.3-3.tar.bz2',
        'python-2.7.3-4.tar.bz2',
        'python-2.7.3-5.tar.bz2',
        'python-2.7.3-6.tar.bz2',
        'python-2.7.3-7.tar.bz2',
        'python-2.7.4-0.tar.bz2',
        'python-2.7.5-0.tar.bz2',
        'python-3.3.0-2.tar.bz2',
        'python-3.3.0-3.tar.bz2',
        'python-3.3.0-4.tar.bz2',
        'python-3.3.0-pro0.tar.bz2',
        'python-3.3.0-pro1.tar.bz2',
        'python-3.3.1-0.tar.bz2',
        'python-3.3.2-0.tar.bz2',
        'readline-6.2-0.tar.bz2',
        'sqlite-3.7.13-0.tar.bz2',
        'system-5.8-0.tar.bz2',
        'system-5.8-1.tar.bz2',
        'tk-8.5.13-0.tar.bz2',
        'zlib-1.2.7-0.tar.bz2',
    }

    assert set(r.get_dists(['mypackage'], max_only=True).keys()) == {
        'mypackage-1.1-py33_0.tar.bz2',
        'nose-1.3.0-py26_0.tar.bz2',
        'nose-1.3.0-py27_0.tar.bz2',
        'nose-1.3.0-py33_0.tar.bz2',
        'openssl-1.0.1c-0.tar.bz2',
        'python-2.6.8-6.tar.bz2',
        'python-2.7.5-0.tar.bz2',
        'python-3.3.2-0.tar.bz2',
        'readline-6.2-0.tar.bz2',
        'sqlite-3.7.13-0.tar.bz2',
        'system-5.8-1.tar.bz2',
        'tk-8.5.13-0.tar.bz2',
        'zlib-1.2.7-0.tar.bz2',
    }

    assert r.solve(['mypackage']) == r.solve(['mypackage 1.1']) == [
        'mypackage-1.1-py33_0.tar.bz2',
        'nose-1.3.0-py33_0.tar.bz2',
        'openssl-1.0.1c-0.tar.bz2',
        'python-3.3.2-0.tar.bz2',
        'readline-6.2-0.tar.bz2',
        'sqlite-3.7.13-0.tar.bz2',
        'system-5.8-1.tar.bz2',
        'tk-8.5.13-0.tar.bz2',
        'zlib-1.2.7-0.tar.bz2',
    ]
    assert raises(NoPackagesFound, lambda: r.solve(['mypackage 1.0']))

    assert r.solve(['anotherpackage 1.0']) == [
        'anotherpackage-1.0-py33_0.tar.bz2',
        'mypackage-1.1-py33_0.tar.bz2',
        'nose-1.3.0-py33_0.tar.bz2',
        'openssl-1.0.1c-0.tar.bz2',
        'python-3.3.2-0.tar.bz2',
        'readline-6.2-0.tar.bz2',
        'sqlite-3.7.13-0.tar.bz2',
        'system-5.8-1.tar.bz2',
        'tk-8.5.13-0.tar.bz2',
        'zlib-1.2.7-0.tar.bz2',
    ]

    assert r.solve(['anotherpackage']) == [
        'anotherpackage-2.0-py33_0.tar.bz2',
        'mypackage-1.1-py33_0.tar.bz2',
        'nose-1.3.0-py33_0.tar.bz2',
        'openssl-1.0.1c-0.tar.bz2',
        'python-3.3.2-0.tar.bz2',
        'readline-6.2-0.tar.bz2',
        'sqlite-3.7.13-0.tar.bz2',
        'system-5.8-1.tar.bz2',
        'tk-8.5.13-0.tar.bz2',
        'zlib-1.2.7-0.tar.bz2',
    ]

    # This time, the latest version is messed up
    index3 = index.copy()
    index3['mypackage-1.1-py33_0.tar.bz2'] = {
        'build': 'py33_0',
        'build_number': 0,
        'depends': ['nose', 'python 3.3*', 'notarealpackage 2.0*'],
        'name': 'mypackage',
        'requires': ['nose 1.2.1', 'python 3.3'],
        'version': '1.1',
    }
    index3['mypackage-1.0-py33_0.tar.bz2'] = {
        'build': 'py33_0',
        'build_number': 0,
        'depends': ['nose', 'python 3.3*'],
        'name': 'mypackage',
        'requires': ['nose 1.2.1', 'python 3.3'],
        'version': '1.0',
    }
    index3['anotherpackage-1.0-py33_0.tar.bz2'] = {
        'build': 'py33_0',
        'build_number': 0,
        'depends': ['nose', 'mypackage 1.0'],
        'name': 'anotherpackage',
        'requires': ['nose', 'mypackage 1.0'],
        'version': '1.0',
    }
    index3['anotherpackage-2.0-py33_0.tar.bz2'] = {
        'build': 'py33_0',
        'build_number': 0,
        'depends': ['nose', 'mypackage'],
        'name': 'anotherpackage',
        'requires': ['nose', 'mypackage'],
        'version': '2.0',
    }
    r = Resolve(index3)

    assert set(r.find_matches(MatchSpec('mypackage'))) == {
        'mypackage-1.0-py33_0.tar.bz2',
        'mypackage-1.1-py33_0.tar.bz2',
        }
    assert set(r.get_dists(['mypackage']).keys()) == {
        'mypackage-1.0-py33_0.tar.bz2',
        'nose-1.1.2-py26_0.tar.bz2',
        'nose-1.1.2-py27_0.tar.bz2',
        'nose-1.1.2-py33_0.tar.bz2',
        'nose-1.2.1-py26_0.tar.bz2',
        'nose-1.2.1-py27_0.tar.bz2',
        'nose-1.2.1-py33_0.tar.bz2',
        'nose-1.3.0-py26_0.tar.bz2',
        'nose-1.3.0-py27_0.tar.bz2',
        'nose-1.3.0-py33_0.tar.bz2',
        'openssl-1.0.1c-0.tar.bz2',
        'python-2.6.8-1.tar.bz2',
        'python-2.6.8-2.tar.bz2',
        'python-2.6.8-3.tar.bz2',
        'python-2.6.8-4.tar.bz2',
        'python-2.6.8-5.tar.bz2',
        'python-2.6.8-6.tar.bz2',
        'python-2.7.3-2.tar.bz2',
        'python-2.7.3-3.tar.bz2',
        'python-2.7.3-4.tar.bz2',
        'python-2.7.3-5.tar.bz2',
        'python-2.7.3-6.tar.bz2',
        'python-2.7.3-7.tar.bz2',
        'python-2.7.4-0.tar.bz2',
        'python-2.7.5-0.tar.bz2',
        'python-3.3.0-2.tar.bz2',
        'python-3.3.0-3.tar.bz2',
        'python-3.3.0-4.tar.bz2',
        'python-3.3.0-pro0.tar.bz2',
        'python-3.3.0-pro1.tar.bz2',
        'python-3.3.1-0.tar.bz2',
        'python-3.3.2-0.tar.bz2',
        'readline-6.2-0.tar.bz2',
        'sqlite-3.7.13-0.tar.bz2',
        'system-5.8-0.tar.bz2',
        'system-5.8-1.tar.bz2',
        'tk-8.5.13-0.tar.bz2',
        'zlib-1.2.7-0.tar.bz2',
    }

    assert raises(NoPackagesFound, lambda: r.get_dists(['mypackage'], max_only=True))

    assert r.solve(['mypackage']) == r.solve(['mypackage 1.0']) == [
        'mypackage-1.0-py33_0.tar.bz2',
        'nose-1.3.0-py33_0.tar.bz2',
        'openssl-1.0.1c-0.tar.bz2',
        'python-3.3.2-0.tar.bz2',
        'readline-6.2-0.tar.bz2',
        'sqlite-3.7.13-0.tar.bz2',
        'system-5.8-1.tar.bz2',
        'tk-8.5.13-0.tar.bz2',
        'zlib-1.2.7-0.tar.bz2',
    ]
    assert raises(NoPackagesFound, lambda: r.solve(['mypackage 1.1']))


    assert r.solve(['anotherpackage 1.0']) == [
        'anotherpackage-1.0-py33_0.tar.bz2',
        'mypackage-1.0-py33_0.tar.bz2',
        'nose-1.3.0-py33_0.tar.bz2',
        'openssl-1.0.1c-0.tar.bz2',
        'python-3.3.2-0.tar.bz2',
        'readline-6.2-0.tar.bz2',
        'sqlite-3.7.13-0.tar.bz2',
        'system-5.8-1.tar.bz2',
        'tk-8.5.13-0.tar.bz2',
        'zlib-1.2.7-0.tar.bz2',
    ]

    # If recursive checking is working correctly, this will give
    # anotherpackage 2.0, not anotherpackage 1.0
    assert r.solve(['anotherpackage']) == [
        'anotherpackage-2.0-py33_0.tar.bz2',
        'mypackage-1.0-py33_0.tar.bz2',
        'nose-1.3.0-py33_0.tar.bz2',
        'openssl-1.0.1c-0.tar.bz2',
        'python-3.3.2-0.tar.bz2',
        'readline-6.2-0.tar.bz2',
        'sqlite-3.7.13-0.tar.bz2',
        'system-5.8-1.tar.bz2',
        'tk-8.5.13-0.tar.bz2',
        'zlib-1.2.7-0.tar.bz2',
    ]

def test_circular_dependencies():
    index2 = index.copy()
    index2['package1-1.0-0.tar.bz2'] = {
        'build': '0',
        'build_number': 0,
        'depends': ['package2'],
        'name': 'package1',
        'requires': ['package2'],
        'version': '1.0',
    }
    index2['package2-1.0-0.tar.bz2'] = {
        'build': '0',
        'build_number': 0,
        'depends': ['package1'],
        'name': 'package2',
        'requires': ['package1'],
        'version': '1.0',
    }
    r = Resolve(index2)

    assert set(r.find_matches(MatchSpec('package1'))) == {
        'package1-1.0-0.tar.bz2',
    }
    assert set(r.get_dists(['package1']).keys()) == {
        'package1-1.0-0.tar.bz2',
        'package2-1.0-0.tar.bz2',
    }
    assert r.solve(['package1']) == r.solve(['package2']) == \
        r.solve(['package1', 'package2']) == [
        'package1-1.0-0.tar.bz2',
        'package2-1.0-0.tar.bz2',
    ]


def test_package_ordering():
    sympy_071 = Package('sympy-0.7.1-py27_0.tar.bz2', r.index['sympy-0.7.1-py27_0.tar.bz2'])
    sympy_072 = Package('sympy-0.7.2-py27_0.tar.bz2', r.index['sympy-0.7.2-py27_0.tar.bz2'])
    python_275 = Package('python-2.7.5-0.tar.bz2', r.index['python-2.7.5-0.tar.bz2'])
    numpy = Package('numpy-1.7.1-py27_0.tar.bz2', r.index['numpy-1.7.1-py27_0.tar.bz2'])
    numpy_mkl = Package('numpy-1.7.1-py27_p0.tar.bz2', r.index['numpy-1.7.1-py27_p0.tar.bz2'])

    assert sympy_071 < sympy_072
    assert not sympy_071 < sympy_071
    assert not sympy_072 < sympy_071
    raises(TypeError, lambda: sympy_071 < python_275)

    assert sympy_071 <= sympy_072
    assert sympy_071 <= sympy_071
    assert not sympy_072 <= sympy_071
    assert raises(TypeError, lambda: sympy_071 <= python_275)

    assert sympy_071 == sympy_071
    assert not sympy_071 == sympy_072
    assert (sympy_071 == python_275) is False
    assert (sympy_071 == 1) is False

    assert not sympy_071 != sympy_071
    assert sympy_071 != sympy_072
    assert (sympy_071 != python_275) is True

    assert not sympy_071 > sympy_072
    assert not sympy_071 > sympy_071
    assert sympy_072 > sympy_071
    raises(TypeError, lambda: sympy_071 > python_275)

    assert not sympy_071 >= sympy_072
    assert sympy_071 >= sympy_071
    assert sympy_072 >= sympy_071
    assert raises(TypeError, lambda: sympy_071 >= python_275)

    # The first four are a bit arbitrary. For now, we just test that it
    # doesn't prefer the mkl version.
    assert not numpy < numpy_mkl
    assert not numpy <= numpy_mkl
    assert numpy > numpy_mkl
    assert numpy >= numpy_mkl
    assert (numpy != numpy_mkl) is True
    assert (numpy == numpy_mkl) is False

def test_irrational_version():
    r.msd_cache = {}

    # verlib.NormalizedVersion('2012d') raises IrrationalVersionError.
    assert r.solve2(['pytz 2012d', 'python 3*'], set(), returnall=True) == [[
        'openssl-1.0.1c-0.tar.bz2',
        'python-3.3.2-0.tar.bz2',
        'pytz-2012d-py33_0.tar.bz2',
        'readline-6.2-0.tar.bz2',
        'sqlite-3.7.13-0.tar.bz2',
        'system-5.8-1.tar.bz2',
        'tk-8.5.13-0.tar.bz2',
        'zlib-1.2.7-0.tar.bz2'
    ]]

def test_no_features():
    # Features that aren't specified shouldn't be selected.
    r.msd_cache = {}

    # Without this, there would be another solution including 'scipy-0.11.0-np16py26_p3.tar.bz2'.
    assert r.solve2(['python 2.6*', 'numpy 1.6*', 'scipy 0.11*'], set(),
        returnall=True) == [[
            'numpy-1.6.2-py26_4.tar.bz2',
            'openssl-1.0.1c-0.tar.bz2',
            'python-2.6.8-6.tar.bz2',
            'readline-6.2-0.tar.bz2',
            'scipy-0.11.0-np16py26_3.tar.bz2',
            'sqlite-3.7.13-0.tar.bz2',
            'system-5.8-1.tar.bz2',
            'tk-8.5.13-0.tar.bz2',
            'zlib-1.2.7-0.tar.bz2',
            ]]

    assert r.solve2(['python 2.6*', 'numpy 1.6*', 'scipy 0.11*'], f_mkl,
        returnall=True) == [[
            'mkl-rt-11.0-p0.tar.bz2',           # This,
            'numpy-1.6.2-py26_p4.tar.bz2',      # this,
            'openssl-1.0.1c-0.tar.bz2',
            'python-2.6.8-6.tar.bz2',
            'readline-6.2-0.tar.bz2',
            'scipy-0.11.0-np16py26_p3.tar.bz2', # and this are different.
            'sqlite-3.7.13-0.tar.bz2',
            'system-5.8-1.tar.bz2',
            'tk-8.5.13-0.tar.bz2',
            'zlib-1.2.7-0.tar.bz2',
            ]]

    index2 = index.copy()
    index2["pandas-0.12.0-np16py27_0.tar.bz2"] = \
        {
            "build": "np16py27_0",
            "build_number": 0,
            "depends": [
              "dateutil",
              "numpy 1.6*",
              "python 2.7*",
              "pytz"
            ],
            "name": "pandas",
            "requires": [
              "dateutil 1.5",
              "numpy 1.6",
              "python 2.7",
              "pytz"
            ],
            "version": "0.12.0"
        }
    # Make it want to choose the pro version by having it be newer.
    index2["numpy-1.6.2-py27_p5.tar.bz2"] = \
        {
            "build": "py27_p5",
            "build_number": 5,
            "depends": [
              "mkl-rt 11.0",
              "python 2.7*"
            ],
            "features": "mkl",
            "name": "numpy",
            "pub_date": "2013-04-29",
            "requires": [
              "mkl-rt 11.0",
              "python 2.7"
            ],
            "version": "1.6.2"
        }

    r2 = Resolve(index2)

    # This should not pick any mkl packages (the difference here is that none
    # of the specs directly have mkl versions)
    assert r2.solve2(['pandas 0.12.0 np16py27_0', 'python 2.7*'], set(),
        returnall=True) == [[
            'dateutil-2.1-py27_1.tar.bz2',
            'numpy-1.6.2-py27_4.tar.bz2',
            'openssl-1.0.1c-0.tar.bz2',
            'pandas-0.12.0-np16py27_0.tar.bz2',
            'python-2.7.5-0.tar.bz2',
            'pytz-2013b-py27_0.tar.bz2',
            'readline-6.2-0.tar.bz2',
            'six-1.3.0-py27_0.tar.bz2',
            'sqlite-3.7.13-0.tar.bz2',
            'system-5.8-1.tar.bz2',
            'tk-8.5.13-0.tar.bz2',
            'zlib-1.2.7-0.tar.bz2',
            ]]

    assert r2.solve2(['pandas 0.12.0 np16py27_0', 'python 2.7*'], f_mkl,
        returnall=True)[0] == [[
            'dateutil-2.1-py27_1.tar.bz2',
            'mkl-rt-11.0-p0.tar.bz2',           # This
            'numpy-1.6.2-py27_p5.tar.bz2',      # and this are different.
            'openssl-1.0.1c-0.tar.bz2',
            'pandas-0.12.0-np16py27_0.tar.bz2',
            'python-2.7.5-0.tar.bz2',
            'pytz-2013b-py27_0.tar.bz2',
            'readline-6.2-0.tar.bz2',
            'six-1.3.0-py27_0.tar.bz2',
            'sqlite-3.7.13-0.tar.bz2',
            'system-5.8-1.tar.bz2',
            'tk-8.5.13-0.tar.bz2',
            'zlib-1.2.7-0.tar.bz2',
            ]][0]<|MERGE_RESOLUTION|>--- conflicted
+++ resolved
@@ -290,14 +290,9 @@
     #   coefficients.
     # - the same versions of the same package (e.g., different build strings)
     #   should have the same coefficients.
-<<<<<<< HEAD
-    # - a package that only has one version should not appear, as it will have
-    #   a 0 coefficient. The same is true of the latest version of a package.
-=======
     # - a package that only has one version should not appear, unless
     #   include=True as it will have a 0 coefficient. The same is true of the
     #   latest version of a package.
->>>>>>> 7cdcae94
     assert e == [
         (0, '_license-1.1-py27_0.tar.bz2'),
         (0, 'anaconda-1.5.0-np16py26_0.tar.bz2'),
